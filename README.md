<<<<<<< HEAD
# ESPRESSO Package

## About
A Python ESPRESSO analysis package, designed for use within the Claridge-Chang lab. This Python package will process raw output from ESPRESSO experiments produced by CRITTA.

Version: 0.1.1

## Requirements

Python 3.6 is strongly recommended.

In addition, the following packages (with version numbers) are also required:
- matplotlib (2.0.2)
- seaborn (0.8)
- numpy (1.13.1)
- scipy (1.0.0)
- pandas (0.21.0).
- bootstrap-contrast (1.0)

To obtain these package dependencies easily, it is highly recommended to download the Anaconda distribution of Python from [https://www.continuum.io/downloads](https://www.continuum.io/downloads).


## Installation

To install this pre-release version, please clone this repo locally (see intstructions [here](https://help.github.com/articles/cloning-a-repository/)).

Then, navigate to the cloned repo in the command line and run

```shell
pip install .
```
=======
## ESPRESSO Package

Repository for espresso analysis package, designed for use within the Claridge-Chang lab. This Python package will process raw output from ESPRESSO experiments produced by CRITTA.

version: 0.1.1
>>>>>>> 0aab497a
<|MERGE_RESOLUTION|>--- conflicted
+++ resolved
@@ -1,8 +1,7 @@
-<<<<<<< HEAD
 # ESPRESSO Package
 
 ## About
-A Python ESPRESSO analysis package, designed for use within the Claridge-Chang lab. This Python package will process raw output from ESPRESSO experiments produced by CRITTA.
+This is a Python package for ESPRESSO analysis. This Python package will process raw output from ESPRESSO experiments produced by CRITTA. It is designed for use within the Claridge-Chang lab.
 
 Version: 0.1.1
 
@@ -30,10 +29,8 @@
 ```shell
 pip install .
 ```
-=======
 ## ESPRESSO Package
 
 Repository for espresso analysis package, designed for use within the Claridge-Chang lab. This Python package will process raw output from ESPRESSO experiments produced by CRITTA.
 
-version: 0.1.1
->>>>>>> 0aab497a
+version: 0.1.1